/**
 * @file system_manager.h
 * @brief Main system coordination and management
 * @author thewriterben
 * @date 2025-08-31
 */

#ifndef SYSTEM_MANAGER_H
#define SYSTEM_MANAGER_H

#include <Arduino.h>
#include <vector>
#include <memory>
#include <esp_camera.h>
#include "../hardware/board_detector.h"
<<<<<<< HEAD
#include "../firmware/include/power/power_manager.h"
#include "../src/detection/motion_coordinator.h"
#include "../camera/camera_manager.h"
=======
#include "../power/power_manager.h"
>>>>>>> c868fb01

/**
 * @brief Main system manager class that coordinates all subsystems
 * 
 * Handles initialization, configuration, and runtime management of:
 * - Hardware detection and configuration
 * - Camera subsystem
 * - Storage management (SD card, LittleFS)
 * - Power management
 * - Network connectivity (WiFi, LoRa when available)
 * - Sensor monitoring
 * - Error handling and safe mode
 */
class SystemManager {
public:
    enum SystemState {
        STATE_UNINITIALIZED,
        STATE_INITIALIZING,
        STATE_RUNNING,
        STATE_ERROR,
        STATE_SAFE_MODE
    };

    SystemManager(BoardDetector::BoardType board);
    ~SystemManager();
    
    bool initialize();
    void update();
    
    // System state management
    SystemState getState() const { return m_state; }
    bool isInitialized() const { return m_initialized; }
    
    // Component status
    bool isCameraReady() const { return m_cameraReady; }
    bool isStorageReady() const { return m_storageReady; }
    bool isNetworkReady() const { return m_networkReady; }
    
    // Camera operations
    bool captureImage();
    String saveImageToSD(camera_fb_t* fb, const char* folder = "/wildlife/images");
    
    // Safe mode and error handling
    void enterSafeMode();
    const char* getLastError() const { return m_lastError; }
    
    // Camera operations
    bool captureImage(const String& folder = "/images");
    CameraManager* getCameraManager() { return m_cameraManager.get(); }
    
private:
    BoardDetector::BoardType m_boardType;
    BoardDetector::PinConfig m_pinConfig;
    
    SystemState m_state;
    bool m_initialized;
    unsigned long m_lastUpdate;
    
    // Component status flags
    bool m_cameraReady;
    bool m_storageReady;
    bool m_networkReady;
    bool m_sensorsReady;
    
<<<<<<< HEAD
    // Enhanced motion detection
    std::unique_ptr<MotionCoordinator> m_motionCoordinator;
    MotionCoordinator::EnvironmentalConditions m_environmentalConditions;
    
    // Camera manager
    std::unique_ptr<CameraManager> m_cameraManager;
    
=======
>>>>>>> c868fb01
    // Error tracking
    char m_lastError[128];
    int m_errorCount;
    
    // Initialization methods
    bool initializeHardware();
    bool initializeCamera();
    bool initializeStorage();
    bool initializeSensors();
    bool initializePowerManagement();
    bool initializeNetwork();
    bool initializeTasks();
    
    // Helper methods
    void setError(const char* error);
    bool validateHardwareConfiguration();
    void printSystemInfo();
    void performSystemHealthChecks();
    void updateSystemTelemetry();
    void checkPowerConditions();
    
    // FreeRTOS task functions
    static void systemMonitorTask(void* parameter);
    static void powerManagementTask(void* parameter);
    static void sensorMonitorTask(void* parameter);
    static void motionDetectionTask(void* parameter);
    static void networkCommTask(void* parameter);
};

#endif // SYSTEM_MANAGER_H<|MERGE_RESOLUTION|>--- conflicted
+++ resolved
@@ -13,13 +13,9 @@
 #include <memory>
 #include <esp_camera.h>
 #include "../hardware/board_detector.h"
-<<<<<<< HEAD
 #include "../firmware/include/power/power_manager.h"
 #include "../src/detection/motion_coordinator.h"
 #include "../camera/camera_manager.h"
-=======
-#include "../power/power_manager.h"
->>>>>>> c868fb01
 
 /**
  * @brief Main system manager class that coordinates all subsystems
@@ -84,7 +80,6 @@
     bool m_networkReady;
     bool m_sensorsReady;
     
-<<<<<<< HEAD
     // Enhanced motion detection
     std::unique_ptr<MotionCoordinator> m_motionCoordinator;
     MotionCoordinator::EnvironmentalConditions m_environmentalConditions;
@@ -92,8 +87,6 @@
     // Camera manager
     std::unique_ptr<CameraManager> m_cameraManager;
     
-=======
->>>>>>> c868fb01
     // Error tracking
     char m_lastError[128];
     int m_errorCount;
